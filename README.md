--- conflicted
+++ resolved
@@ -1,13 +1,4 @@
 # Tree-LSTM Semantic Visualizer
-
-<<<<<<< HEAD
-An interactive tool for visualizing compositional semantics through constituency parse trees and Tree-LSTM networks. This project includes visualization capabilities for bottom-up, top-down, and bidirectional Tree-LSTM models.
-=======
-**NOTE** takes a few minutes for the app to launch, but try it out here: lstm-tree-generator.streamlit.app/
-
-
-An interactive tool for visualizing compositional semantics through constituency parse trees and Tree-LSTM networks. This project includes capabilities for both visualization and training custom Tree-LSTM models.
->>>>>>> d85032ca
 
 ## Overview
 
@@ -112,31 +103,4 @@
 
 ## Author
 
-[William Wall](https://github.com/williamjwall)
-<<<<<<< HEAD
-
-## Project Structure
-
-```
-tree-lstm-generator/
-├── streamlit_app.py          # Main application
-├── src/
-│   ├── tree_lstm_viz/        # Tree-LSTM implementations
-│   │   ├── model.py          # Bottom-up TreeLSTM (original)
-│   │   ├── top_down_model.py # Top-down TreeLSTM
-│   │   ├── model_bidirectional.py # Bidirectional TreeLSTM
-│   │   ├── benepar_utils.py  # Berkeley Parser utilities
-│   │   └── logger.py         # Structured logging
-│   ├── visualization/        # Visualization utilities
-│   └── utils/                # Helper utilities
-├── setup.sh                  # Installation script
-└── requirements.txt          # Dependencies
-``` 
-
-## References and Further Reading
-
-- Tai, K. S., Socher, R., & Manning, C. D. (2015). [Improved semantic representations from tree-structured long short-term memory networks](https://aclanthology.org/P15-1150.pdf). ACL.
-- Zhang, X., Lu, L., & Lapata, M. (2016). [Top-down tree long short-term memory networks](https://aclanthology.org/N16-1035.pdf). NAACL. 
-=======
-``` 
->>>>>>> d85032ca
+[William Wall](https://github.com/williamjwall)